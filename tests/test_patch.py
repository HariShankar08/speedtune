--- conflicted
+++ resolved
@@ -154,7 +154,6 @@
     gc.collect()
     if torch.cuda.is_available():
         torch.cuda.empty_cache()
-<<<<<<< HEAD
 
 # @pytest.mark.parametrize("model_name", ALL_MODELS)
 # def test_autopatchmodelforcausallm_config(model_name):
@@ -222,75 +221,6 @@
 #     if torch.cuda.is_available():
 #         torch.cuda.empty_cache()
 
-=======
-'''
-@pytest.mark.parametrize("model_name", ALL_MODELS)
-def test_autopatchmodelforcausallm_config(model_name):
-    """Test AutoPatchModelForCausalLM initialization from config for all models.
-
-    Args:
-        model_name: Name of the model architecture.
-    """
-    device = 'cuda' if torch.cuda.is_available() else 'cpu'
-
-    try:
-        config = AutoConfig.from_pretrained(model_name)
-    except Exception as e:
-        pytest.skip(f"Skipping model {model_name} due to config load failure: {e}")
-
-    # config = modify_config_for_testing(config)
-
-    try:
-        model = AutoPatchModelForCausalLM.from_config(config).to(device)
-    except Exception as e:
-        pytest.skip(f"Skipping model {model_name} due to model init failure: {e}")
-
-    assert model is not None, f"Failed to initialize model from config: {model_name}"
-
-    # Create random input data
-    batch_size = 2
-    seq_length = 16
-    # Ensure vocab_size is not None before using it
-    vocab_size = getattr(model.config, 'vocab_size', 50257) # Default to a common vocab size if not present
-    if vocab_size is None:
-        vocab_size = 50257
-    input_ids = torch.randint(0, vocab_size, (batch_size, seq_length)).to(device)
-
-    # Forward pass without patches
-    outputs = model(input_ids=input_ids)
-    assert outputs.logits.shape == (batch_size, seq_length, vocab_size), \
-        f"Unexpected output shape without patches for model {model_name}"
-
-    # Create a model with patches
-    patch_size = 4
-    model_with_patches = AutoPatchModelForCausalLM.from_config(config, patch_size=patch_size).to(device)
-    assert model_with_patches is not None, f"Failed to initialize model with patches from config: {model_name}"
-
-    # Forward pass with patches
-    outputs_with_patches = model_with_patches(input_ids=input_ids, labels=input_ids, return_dict=True)
-    assert outputs_with_patches.logits.shape == (batch_size, seq_length // patch_size, vocab_size), \
-        f"Unexpected output shape with patches for model {model_name}"
-
-    # Backpropagation test
-    loss = outputs_with_patches.loss
-    print(loss.item())
-    loss.backward()
-    # Ensure backpropagation works without errors
-    assert loss.item() is not None, "Backpropagation failed to compute loss."
-
-    # **Force garbage collection to free up memory**
-    del model
-    del model_with_patches
-    del config
-    del input_ids
-    del outputs
-    del outputs_with_patches
-    del loss
-    gc.collect()
-    if torch.cuda.is_available():
-        torch.cuda.empty_cache()
-'''
->>>>>>> a44cc5eb
 if __name__ == '__main__':
     # Example of how to run a single test for debugging
     test_autopatchmodelforcausallm_pretrained("gpt2")